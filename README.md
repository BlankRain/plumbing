--- conflicted
+++ resolved
@@ -4,12 +4,8 @@
 
 This first release includes our '[Graph](http://blog.getprismatic.com/prismatics-graph-at-strange-loop/)' library, our `plumbing.core` library of very commonly used functions (the only namespace we `:use` across our codebase), and a few other supporting namespaces.
 
-<<<<<<< HEAD
 *New in 0.3.0: support for ClojureScript*
-=======
-*New in 0.2.3: support for ClojureScript*
-
->>>>>>> 8f5bb627
+
 *New in 0.2.0: support for schema.core/defn-style schemas on fnks and Graphs.  See `(doc fnk)` for details.*
 
 Leiningen dependency (Clojars): [prismatic/plumbing "0.3.0"]
